<<<<<<< HEAD
=======
recursive-include Orange/testing *
recursive-include Orange/doc *

recursive-include Orange/OrangeWidgets *.png *.gs *.vs *.obj *.html
recursive-include Orange/OrangeCanvas *.png *.pyw *.txt
recursive-include Orange/orng *.cfg *.c

>>>>>>> c404cba8
recursive-include source *.bat *.c *.cpp *.h *.hpp *.mak COPYRIGHT *.py *.txt *.sip *.defs *.cmake
recursive-include docs *.rst *.py *.png *.css *.txt Makefile

graft docs/sphinx-ext
graft distribute

include COPYING
include LICENSES
include setup-site.cfg
include setupegg.py
include setup.py<|MERGE_RESOLUTION|>--- conflicted
+++ resolved
@@ -1,5 +1,3 @@
-<<<<<<< HEAD
-=======
 recursive-include Orange/testing *
 recursive-include Orange/doc *
 
@@ -7,7 +5,6 @@
 recursive-include Orange/OrangeCanvas *.png *.pyw *.txt
 recursive-include Orange/orng *.cfg *.c
 
->>>>>>> c404cba8
 recursive-include source *.bat *.c *.cpp *.h *.hpp *.mak COPYRIGHT *.py *.txt *.sip *.defs *.cmake
 recursive-include docs *.rst *.py *.png *.css *.txt Makefile
 
