from ..misc.enum import Enum
from Orange.data import DiscreteVariable, ContinuousVariable, Domain
from Orange.statistics import distribution
from ..feature.transformation import \
    Identity, Indicator, Indicator_1, Normalizer

class DomainContinuizer:
    def __new__(cls, data=None, zero_based=True, multinomial_treatment=0,
                normalize_continuous=False, transform_class=False):
        self = super().__new__(cls)
        self.zero_based = zero_based
        self.multinomial_treatment = multinomial_treatment
        self.normalize_continuous = normalize_continuous
        self.transform_class = transform_class
        return self if data is None else self(data)

    def __call__(self, data):
        def transform_discrete(var):
            if (len(var.values) < 2 or
                    treat == self.Ignore or
                    treat == self.IgnoreMulti and len(var.values) > 2):
                return []
            if treat == self.AsOrdinal:
                new_var = ContinuousVariable(var.name)
                new_var.get_value_from = Identity(var)
                return [new_var]
            if treat == self.AsNormalizedOrdinal:
                new_var = ContinuousVariable(var.name)
                n_values = max(1, len(var.values))
                if self.zero_based:
                    new_var.get_value_from = \
                        Normalizer(var, 0, 1 / (n_values - 1))
                else:
                    new_var.get_value_from = \
                        Normalizer(var, (n_values - 1) / 2, 2 / (n_values - 1))
                return [new_var]

            new_vars = []
            if treat == self.NValues:
                base = -1
            elif treat == self.LowestIsBase or treat == self.IgnoreMulti:
                base = max(var.base_value, 0)
            else:
                base = dists[var_ptr].modus()
            IndClass = [Indicator_1, Indicator][self.zero_based]
            for i, val in enumerate(var.values):
                if i == base:
                    continue
                new_var = ContinuousVariable(
                    "{}={}".format(var.name, val))
                new_var.get_value_from = IndClass(var, i)
                new_vars.append(new_var)
            return new_vars

        def transform_continuous(var):
            if self.normalize_continuous == self.Leave:
                return var
<<<<<<< HEAD
            elif self.normalize_continuous == self.NormalizeBySpan:
                new_var = ContinuousVariable(var.name)
                dma, dmi = dists[var_ptr].max(), dists[var_ptr].min()
                diff = dma - dmi
                if diff < 1e-15:
                    diff = 1
                if self.zero_based:
                    new_var.get_value_from = Normalizer(var, dmi, 1 / diff)
                else:
                    new_var.get_value_from = Normalizer(var, (dma + dmi) / 2,
                                                    2 / diff)
                return new_var
            elif self.normalize_continuous == self.NormalizeByVariance:
                new_var = ContinuousVariable(var.name)
                avg = None
                variance = None
                if self.zero_based:
                    new_var.get_value_from = Normalizer(var, avg, 1 / variance)
                else:
                    new_var.get_value_from = Normalizer(var, (dma + dmi) / 2,
                                                    2 / diff)
                return new_var
=======
            new_var = ContinuousVariable(var.name)
            dma, dmi = dists[var_ptr].max(), dists[var_ptr].min()
            diff = dma - dmi
            if diff < 1e-15:
                diff = 1
            if self.zero_based:
                new_var.get_value_from = Normalizer(var, dmi, 1 / diff)
            else:
                new_var.get_value_from = \
                    Normalizer(var, (dma + dmi) / 2, 2 / diff)
            return new_var
>>>>>>> 1b767468

        def transform_list(s):
            nonlocal var_ptr
            new_vars = []
            for var in s:
                if isinstance(var, DiscreteVariable):
                    new_vars += transform_discrete(var)
                    if needs_discrete:
                        var_ptr += 1
                else:
                    new_vars.append(transform_continuous(var))
                    if needs_continuous:
                        var_ptr += 1
            return new_vars

        treat = self.multinomial_treatment
        transform_class = self.transform_class
        domain = data if isinstance(data, Domain) else data.domain
        if treat == self.ReportError and any(
                isinstance(var, DiscreteVariable) and len(var.values) > 2
                for var in domain):
            raise ValueError("data has multinomial attributes")
        needs_discrete = (treat == self.FrequentIsBase and
                          domain.has_discrete_attributes(transform_class))
        needs_continuous = (not self.normalize_continuous == self.Leave and
                            domain.has_continuous_attributes(transform_class))
        if needs_discrete or needs_continuous:
            if isinstance(data, Domain):
                raise TypeError("continuizer requires data")
            dists = distribution.get_distributions(
                data, not needs_discrete, not needs_continuous)
        var_ptr = 0
        new_attrs = transform_list(domain.attributes)
        if transform_class:
            new_classes = transform_list(domain.class_vars)
        else:
            new_classes = domain.class_vars
        return Domain(new_attrs, new_classes, domain.metas)

    # To make PyCharm happy
<<<<<<< HEAD
    NValues = LowestIsBase = FrequentIsBase = Ignore = IgnoreMulti = ReportError = AsOrdinal =\
        Leave = NormalizeBySpan = NormalizeByVariance = AsNormalizedOrdinal = 0

MultinomialTreatment = Enum("NValues", "LowestIsBase", "FrequentIsBase",
                            "Ignore", "IgnoreMulti", "ReportError", "AsOrdinal",
                            "AsNormalizedOrdinal", "Leave", "NormalizeBySpan", "NormalizeByVariance").pull_up(DomainContinuizer)
=======
    NValues = LowestIsBase = FrequentIsBase = Ignore = IgnoreMulti = \
        ReportError = AsOrdinal = AsNormalizedOrdinal = 0

MultinomialTreatment = Enum("NValues", "LowestIsBase", "FrequentIsBase",
                            "Ignore", "IgnoreMulti", "ReportError",
                            "AsOrdinal", "AsNormalizedOrdinal"
                            ).pull_up(DomainContinuizer)
>>>>>>> 1b767468
<|MERGE_RESOLUTION|>--- conflicted
+++ resolved
@@ -55,7 +55,7 @@
         def transform_continuous(var):
             if self.normalize_continuous == self.Leave:
                 return var
-<<<<<<< HEAD
+
             elif self.normalize_continuous == self.NormalizeBySpan:
                 new_var = ContinuousVariable(var.name)
                 dma, dmi = dists[var_ptr].max(), dists[var_ptr].min()
@@ -78,19 +78,6 @@
                     new_var.get_value_from = Normalizer(var, (dma + dmi) / 2,
                                                     2 / diff)
                 return new_var
-=======
-            new_var = ContinuousVariable(var.name)
-            dma, dmi = dists[var_ptr].max(), dists[var_ptr].min()
-            diff = dma - dmi
-            if diff < 1e-15:
-                diff = 1
-            if self.zero_based:
-                new_var.get_value_from = Normalizer(var, dmi, 1 / diff)
-            else:
-                new_var.get_value_from = \
-                    Normalizer(var, (dma + dmi) / 2, 2 / diff)
-            return new_var
->>>>>>> 1b767468
 
         def transform_list(s):
             nonlocal var_ptr
@@ -130,20 +117,10 @@
             new_classes = domain.class_vars
         return Domain(new_attrs, new_classes, domain.metas)
 
-    # To make PyCharm happy
-<<<<<<< HEAD
+    # To make PyCharm happy<<<<<<< HEAD
     NValues = LowestIsBase = FrequentIsBase = Ignore = IgnoreMulti = ReportError = AsOrdinal =\
         Leave = NormalizeBySpan = NormalizeByVariance = AsNormalizedOrdinal = 0
 
 MultinomialTreatment = Enum("NValues", "LowestIsBase", "FrequentIsBase",
                             "Ignore", "IgnoreMulti", "ReportError", "AsOrdinal",
                             "AsNormalizedOrdinal", "Leave", "NormalizeBySpan", "NormalizeByVariance").pull_up(DomainContinuizer)
-=======
-    NValues = LowestIsBase = FrequentIsBase = Ignore = IgnoreMulti = \
-        ReportError = AsOrdinal = AsNormalizedOrdinal = 0
-
-MultinomialTreatment = Enum("NValues", "LowestIsBase", "FrequentIsBase",
-                            "Ignore", "IgnoreMulti", "ReportError",
-                            "AsOrdinal", "AsNormalizedOrdinal"
-                            ).pull_up(DomainContinuizer)
->>>>>>> 1b767468
