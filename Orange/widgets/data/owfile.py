--- conflicted
+++ resolved
@@ -140,17 +140,13 @@
         doc="Attribute-valued data set read from the input file.")]
 
     want_main_area = False
-<<<<<<< HEAD
 
     #: back-compatibility: List[str] saved files list
     recent_files = Setting([])
     #: List[RecentPath]
     recent_paths = Setting([])
 
-=======
     want_report = True
-    recent_files = Setting(["(none)"])
->>>>>>> 983be280
     new_variables = Setting(False)
 
     dlgFormats = (
@@ -162,13 +158,7 @@
     def __init__(self):
         super().__init__()
         self.domain = None
-<<<<<<< HEAD
-
-=======
         self.data = None
-        self.recent_files = [fn for fn in self.recent_files
-                             if os.path.exists(fn)]
->>>>>>> 983be280
         self.loaded_file = ""
         self._relocate_recent_files()
 
